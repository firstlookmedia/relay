/**
 * Copyright (c) 2013-present, Facebook, Inc.
 *
 * This source code is licensed under the MIT license found in the
 * LICENSE file in the root directory of this source tree.
 *
 * @flow
 * @providesModule RelayCompilerBin
 * @format
 */

'use strict';

require('babel-polyfill');

const {
  CodegenRunner,
  ConsoleReporter,
  WatchmanClient,
  DotGraphQLParser,
} = require('graphql-compiler');

const RelayJSModuleParser = require('../core/RelayJSModuleParser');
const RelayFileWriter = require('../codegen/RelayFileWriter');
const RelayIRTransforms = require('../core/RelayIRTransforms');
const persistQuery = require('../codegen/persistQuery');

const formatGeneratedModule = require('../codegen/formatGeneratedModule');
const fs = require('fs');
const path = require('path');
const yargs = require('yargs');

const {
  buildASTSchema,
  buildClientSchema,
  parse,
  printSchema,
} = require('graphql');

const {
  commonTransforms,
  codegenTransforms,
  fragmentTransforms,
  printTransforms,
  queryTransforms,
  schemaExtensions,
} = RelayIRTransforms;

import type {GetWriterOptions} from 'graphql-compiler';
import type {GraphQLSchema} from 'graphql';

function buildWatchExpression(options: {
  extensions: Array<string>,
  include: Array<string>,
  exclude: Array<string>,
}) {
  return [
    'allof',
    ['type', 'f'],
    ['anyof', ...options.extensions.map(ext => ['suffix', ext])],
    [
      'anyof',
      ...options.include.map(include => ['match', include, 'wholename']),
    ],
    ...options.exclude.map(exclude => ['not', ['match', exclude, 'wholename']]),
  ];
}

function getFilepathsFromGlob(
  baseDir,
  options: {
    extensions: Array<string>,
    include: Array<string>,
    exclude: Array<string>,
  },
): Array<string> {
  const {extensions, include, exclude} = options;
  const patterns = include.map(inc => `${inc}/*.+(${extensions.join('|')})`);

  const glob = require('fast-glob');
  return glob.sync(patterns, {
    cwd: baseDir,
    ignore: exclude,
  });
}

async function run(options: {
  schema: string,
  src: string,
  extensions: Array<string>,
  include: Array<string>,
  exclude: Array<string>,
  verbose: boolean,
  watchman: boolean,
  watch?: ?boolean,
  validate: boolean,
  quiet: boolean,
<<<<<<< HEAD
  persist: boolean,
=======
  noFutureProofEnums: boolean,
>>>>>>> d7cad426
}) {
  const schemaPath = path.resolve(process.cwd(), options.schema);
  if (!fs.existsSync(schemaPath)) {
    throw new Error(`--schema path does not exist: ${schemaPath}.`);
  }
  const srcDir = path.resolve(process.cwd(), options.src);
  if (!fs.existsSync(srcDir)) {
    throw new Error(`--source path does not exist: ${srcDir}.`);
  }
  if (options.watch && !options.watchman) {
    throw new Error('Watchman is required to watch for changes.');
  }
  if (options.watch && !hasWatchmanRootFile(srcDir)) {
    throw new Error(
      `
--watch requires that the src directory have a valid watchman "root" file.

Root files can include:
- A .git/ Git folder
- A .hg/ Mercurial folder
- A .watchmanconfig file

Ensure that one such file exists in ${srcDir} or its parents.
    `.trim(),
    );
  }
  if (options.verbose && options.quiet) {
    throw new Error("I can't be quiet and verbose at the same time");
  }

  const reporter = new ConsoleReporter({
    verbose: options.verbose,
    quiet: options.quiet,
  });

  const useWatchman = options.watchman && (await WatchmanClient.isAvailable());

  const schema = getSchema(schemaPath);

  const graphqlSearchOptions = {
    extensions: ['graphql'],
    include: options.include,
    exclude: [path.relative(srcDir, schemaPath)].concat(options.exclude),
  };

  const parserConfigs = {
    js: {
      baseDir: srcDir,
      getFileFilter: RelayJSModuleParser.getFileFilter,
      getParser: RelayJSModuleParser.getParser,
      getSchema: () => schema,
      watchmanExpression: useWatchman ? buildWatchExpression(options) : null,
      filepaths: useWatchman ? null : getFilepathsFromGlob(srcDir, options),
    },
    graphql: {
      baseDir: srcDir,
      getParser: DotGraphQLParser.getParser,
      getSchema: () => schema,
      watchmanExpression: useWatchman
        ? buildWatchExpression(graphqlSearchOptions)
        : null,
      filepaths: useWatchman
        ? null
        : getFilepathsFromGlob(srcDir, graphqlSearchOptions),
    },
  };
  const writerConfigs = {
    js: {
<<<<<<< HEAD
      getWriter: getRelayFileWriter(srcDir, options.persist),
=======
      getWriter: getRelayFileWriter(srcDir, options.noFutureProofEnums),
>>>>>>> d7cad426
      isGeneratedFile: (filePath: string) =>
        filePath.endsWith('.js') && filePath.includes('__generated__'),
      parser: 'js',
      baseParsers: ['graphql'],
    },
  };
  const codegenRunner = new CodegenRunner({
    reporter,
    parserConfigs,
    writerConfigs,
    onlyValidate: options.validate,
    // TODO: allow passing in a flag or detect?
    sourceControl: null,
    persist: options.persist,
  });
  if (!options.validate && !options.watch && options.watchman) {
    // eslint-disable-next-line no-console
    console.log('HINT: pass --watch to keep watching for changes.');
  }
  const result = options.watch
    ? await codegenRunner.watchAll()
    : await codegenRunner.compileAll();

  if (result === 'ERROR') {
    process.exit(100);
  }
  if (options.validate && result !== 'NO_CHANGES') {
    process.exit(101);
  }
}

<<<<<<< HEAD
function getRelayFileWriter(baseDir: string, persist: boolean) {
=======
function getRelayFileWriter(baseDir: string, noFutureProofEnums: boolean) {
>>>>>>> d7cad426
  return ({
    onlyValidate,
    schema,
    documents,
    baseDocuments,
    sourceControl,
    reporter,
  }: GetWriterOptions) =>
    new RelayFileWriter({
      config: {
        baseDir,
        compilerTransforms: {
          commonTransforms,
          codegenTransforms,
          fragmentTransforms,
          printTransforms,
          queryTransforms,
        },
        customScalars: {},
        formatModule: formatGeneratedModule,
        inputFieldWhiteListForFlow: [],
        schemaExtensions,
        useHaste: false,
<<<<<<< HEAD
        persistQuery: persist ? persistQuery : null,
=======
        noFutureProofEnums,
>>>>>>> d7cad426
      },
      onlyValidate,
      schema,
      baseDocuments,
      documents,
      reporter,
      sourceControl,
    });
}

function getSchema(schemaPath: string): GraphQLSchema {
  try {
    let source = fs.readFileSync(schemaPath, 'utf8');
    if (path.extname(schemaPath) === '.json') {
      source = printSchema(buildClientSchema(JSON.parse(source).data));
    }
    source = `
  directive @include(if: Boolean) on FRAGMENT_SPREAD | FIELD
  directive @skip(if: Boolean) on FRAGMENT_SPREAD | FIELD

  ${source}
  `;
    return buildASTSchema(parse(source), {assumeValid: true});
  } catch (error) {
    throw new Error(
      `
Error loading schema. Expected the schema to be a .graphql or a .json
file, describing your GraphQL server's API. Error detail:

${error.stack}
    `.trim(),
    );
  }
}

// Ensure that a watchman "root" file exists in the given directory
// or a parent so that it can be watched
const WATCHMAN_ROOT_FILES = ['.git', '.hg', '.watchmanconfig'];
function hasWatchmanRootFile(testPath) {
  while (path.dirname(testPath) !== testPath) {
    if (
      WATCHMAN_ROOT_FILES.some(file => {
        return fs.existsSync(path.join(testPath, file));
      })
    ) {
      return true;
    }
    testPath = path.dirname(testPath);
  }
  return false;
}

// Collect args
const argv = yargs
  .usage(
    'Create Relay generated files\n\n' +
      '$0 --schema <path> --src <path> [--watch]',
  )
  .options({
    schema: {
      describe: 'Path to schema.graphql or schema.json',
      demandOption: true,
      type: 'string',
    },
    src: {
      describe: 'Root directory of application code',
      demandOption: true,
      type: 'string',
    },
    include: {
      array: true,
      default: ['**'],
      describe: 'Directories to include under src',
      type: 'string',
    },
    exclude: {
      array: true,
      default: [
        '**/node_modules/**',
        '**/__mocks__/**',
        '**/__tests__/**',
        '**/__generated__/**',
      ],
      describe: 'Directories to ignore under src',
      type: 'string',
    },
    extensions: {
      array: true,
      default: ['js'],
      describe: 'File extensions to compile (--extensions js jsx)',
      type: 'string',
    },
    verbose: {
      describe: 'More verbose logging',
      type: 'boolean',
    },
    quiet: {
      describe: 'No output to stdout',
      type: 'boolean',
    },
    watchman: {
      describe: 'Use watchman when not in watch mode',
      type: 'boolean',
      default: true,
    },
    watch: {
      describe: 'If specified, watches files and regenerates on changes',
      type: 'boolean',
    },
    validate: {
      describe:
        'Looks for pending changes and exits with non-zero code instead of ' +
        'writing to disk',
      type: 'boolean',
      default: false,
    },
    noFutureProofEnums: {
      describe:
        'This option controls whether or not a catch-all entry is added to enum type definitions ' +
        'for values that may be added in the future. Enabling this means you will have to update ' +
        'your application whenever the GraphQL server schema adds new enum values to prevent it ' +
        'from breaking.',
      default: false,
    },
  })
  .help().argv;

// Run script with args
// $FlowFixMe: Invalid types for yargs. Please fix this when touching this code.
run(argv).catch(error => {
  console.error(String(error.stack || error));
  process.exit(1);
});<|MERGE_RESOLUTION|>--- conflicted
+++ resolved
@@ -23,7 +23,6 @@
 const RelayJSModuleParser = require('../core/RelayJSModuleParser');
 const RelayFileWriter = require('../codegen/RelayFileWriter');
 const RelayIRTransforms = require('../core/RelayIRTransforms');
-const persistQuery = require('../codegen/persistQuery');
 
 const formatGeneratedModule = require('../codegen/formatGeneratedModule');
 const fs = require('fs');
@@ -95,11 +94,7 @@
   watch?: ?boolean,
   validate: boolean,
   quiet: boolean,
-<<<<<<< HEAD
-  persist: boolean,
-=======
   noFutureProofEnums: boolean,
->>>>>>> d7cad426
 }) {
   const schemaPath = path.resolve(process.cwd(), options.schema);
   if (!fs.existsSync(schemaPath)) {
@@ -168,11 +163,7 @@
   };
   const writerConfigs = {
     js: {
-<<<<<<< HEAD
-      getWriter: getRelayFileWriter(srcDir, options.persist),
-=======
       getWriter: getRelayFileWriter(srcDir, options.noFutureProofEnums),
->>>>>>> d7cad426
       isGeneratedFile: (filePath: string) =>
         filePath.endsWith('.js') && filePath.includes('__generated__'),
       parser: 'js',
@@ -186,7 +177,6 @@
     onlyValidate: options.validate,
     // TODO: allow passing in a flag or detect?
     sourceControl: null,
-    persist: options.persist,
   });
   if (!options.validate && !options.watch && options.watchman) {
     // eslint-disable-next-line no-console
@@ -204,11 +194,7 @@
   }
 }
 
-<<<<<<< HEAD
-function getRelayFileWriter(baseDir: string, persist: boolean) {
-=======
 function getRelayFileWriter(baseDir: string, noFutureProofEnums: boolean) {
->>>>>>> d7cad426
   return ({
     onlyValidate,
     schema,
@@ -232,11 +218,7 @@
         inputFieldWhiteListForFlow: [],
         schemaExtensions,
         useHaste: false,
-<<<<<<< HEAD
-        persistQuery: persist ? persistQuery : null,
-=======
         noFutureProofEnums,
->>>>>>> d7cad426
       },
       onlyValidate,
       schema,
